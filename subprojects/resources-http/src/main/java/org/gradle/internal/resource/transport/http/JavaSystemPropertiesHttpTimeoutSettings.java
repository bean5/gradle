/*
 * Copyright 2017 the original author or authors.
 *
 * Licensed under the Apache License, Version 2.0 (the "License");
 * you may not use this file except in compliance with the License.
 * You may obtain a copy of the License at
 *
 *      http://www.apache.org/licenses/LICENSE-2.0
 *
 * Unless required by applicable law or agreed to in writing, software
 * distributed under the License is distributed on an "AS IS" BASIS,
 * WITHOUT WARRANTIES OR CONDITIONS OF ANY KIND, either express or implied.
 * See the License for the specific language governing permissions and
 * limitations under the License.
 */

package org.gradle.internal.resource.transport.http;

import org.apache.commons.lang.StringUtils;
import org.slf4j.Logger;
import org.slf4j.LoggerFactory;

public class JavaSystemPropertiesHttpTimeoutSettings implements HttpTimeoutSettings {

    private static final Logger LOGGER = LoggerFactory.getLogger(JavaSystemPropertiesHttpTimeoutSettings.class);
<<<<<<< HEAD
    public static final String CONNECTION_TIMEOUT_SYSTEM_PROPERTY = "http.connectionTimeout";
    public static final String SOCKET_TIMEOUT_SYSTEM_PROPERTY = "http.socketTimeout";
=======
    public static final String CONNECTION_TIMEOUT_SYSTEM_PROPERTY = "org.gradle.internal.http.connectionTimeout";
    public static final String SOCKET_TIMEOUT_SYSTEM_PROPERTY = "org.gradle.internal.http.socketTimeout";
>>>>>>> 476dfaff
    public static final int DEFAULT_CONNECTION_TIMEOUT = 30000;
    public static final int DEFAULT_SOCKET_TIMEOUT = 30000;
    private final int connectionTimeoutMs;
    private final int socketTimeoutMs;

    public JavaSystemPropertiesHttpTimeoutSettings() {
        this.connectionTimeoutMs = initTimeout(CONNECTION_TIMEOUT_SYSTEM_PROPERTY, DEFAULT_CONNECTION_TIMEOUT);
        this.socketTimeoutMs = initTimeout(SOCKET_TIMEOUT_SYSTEM_PROPERTY, DEFAULT_SOCKET_TIMEOUT);
    }

    @Override
    public int getConnectionTimeoutMs() {
        return connectionTimeoutMs;
    }

    @Override
    public int getSocketTimeoutMs() {
        return socketTimeoutMs;
    }

    private int initTimeout(String propertyName, int defaultValue) {
        String systemProperty = System.getProperty(propertyName);

        if (!StringUtils.isBlank(systemProperty)) {
            try {
                return Integer.parseInt(systemProperty);
            } catch (NumberFormatException e) {
                LOGGER.warn("Invalid value for java system property '{}': {}. Default timeout '{}' will be used.",
                    propertyName, systemProperty, defaultValue);
            }
        }

        return defaultValue;
    }
}<|MERGE_RESOLUTION|>--- conflicted
+++ resolved
@@ -23,13 +23,8 @@
 public class JavaSystemPropertiesHttpTimeoutSettings implements HttpTimeoutSettings {
 
     private static final Logger LOGGER = LoggerFactory.getLogger(JavaSystemPropertiesHttpTimeoutSettings.class);
-<<<<<<< HEAD
-    public static final String CONNECTION_TIMEOUT_SYSTEM_PROPERTY = "http.connectionTimeout";
-    public static final String SOCKET_TIMEOUT_SYSTEM_PROPERTY = "http.socketTimeout";
-=======
     public static final String CONNECTION_TIMEOUT_SYSTEM_PROPERTY = "org.gradle.internal.http.connectionTimeout";
     public static final String SOCKET_TIMEOUT_SYSTEM_PROPERTY = "org.gradle.internal.http.socketTimeout";
->>>>>>> 476dfaff
     public static final int DEFAULT_CONNECTION_TIMEOUT = 30000;
     public static final int DEFAULT_SOCKET_TIMEOUT = 30000;
     private final int connectionTimeoutMs;
