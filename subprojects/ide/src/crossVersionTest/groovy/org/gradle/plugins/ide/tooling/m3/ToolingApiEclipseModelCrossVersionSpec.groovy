/*
 * Copyright 2010 the original author or authors.
 *
 * Licensed under the Apache License, Version 2.0 (the "License");
 * you may not use this file except in compliance with the License.
 * You may obtain a copy of the License at
 *
 *      http://www.apache.org/licenses/LICENSE-2.0
 *
 * Unless required by applicable law or agreed to in writing, software
 * distributed under the License is distributed on an "AS IS" BASIS,
 * WITHOUT WARRANTIES OR CONDITIONS OF ANY KIND, either express or implied.
 * See the License for the specific language governing permissions and
 * limitations under the License.
 */
package org.gradle.plugins.ide.tooling.m3

import org.gradle.integtests.tooling.fixture.ToolingApiSpecification
import org.gradle.integtests.tooling.fixture.WithOldConfigurationsSupport
import org.gradle.tooling.model.ExternalDependency
import org.gradle.tooling.model.eclipse.EclipseProject
import org.gradle.tooling.model.eclipse.HierarchicalEclipseProject
import spock.lang.Unroll
import spock.lang.Ignore

class ToolingApiEclipseModelCrossVersionSpec extends ToolingApiSpecification implements WithOldConfigurationsSupport {

    @Ignore('https://github.com/gradle/gradle-private/issues/3439')
    def "can build the eclipse model for a java project"() {

        projectDir.file('build.gradle').text = '''
apply plugin: 'java'
description = 'this is a project'
'''
        projectDir.file('settings.gradle').text = 'rootProject.name = \"test project\"'

        when:
        HierarchicalEclipseProject minimalProject = loadToolingModel(HierarchicalEclipseProject)

        then:
        minimalProject.name == 'test project'
        minimalProject.description == 'this is a project'
        minimalProject.projectDirectory == projectDir
        minimalProject.parent == null
        minimalProject.children.empty

        when:
        EclipseProject fullProject = loadToolingModel(EclipseProject)

        then:
        fullProject.name == 'test project'
        fullProject.description == 'this is a project'
        fullProject.projectDirectory == projectDir
        fullProject.parent == null
        fullProject.children.empty
    }

    def "can build the eclipse model for an empty project"() {
        when:
        HierarchicalEclipseProject minimalProject = loadToolingModel(HierarchicalEclipseProject)

        then:
        minimalProject != null

        minimalProject.description == null
        minimalProject.parent == null
        minimalProject.children.empty
        minimalProject.sourceDirectories.empty
        minimalProject.projectDependencies.empty

        when:
        EclipseProject fullProject = loadToolingModel(EclipseProject)

        then:
        fullProject != null

        fullProject.description == null
        fullProject.parent == null
        fullProject.children.empty
        fullProject.sourceDirectories.empty
        fullProject.classpath.empty
        fullProject.projectDependencies.empty
    }

    def "does not run any tasks when fetching model"() {
        when:
        projectDir.file('build.gradle').text = '''
apply plugin: 'java'
gradle.taskGraph.beforeTask { throw new RuntimeException() }
'''
        HierarchicalEclipseProject project = loadToolingModel(HierarchicalEclipseProject)

        then:
        project != null
    }

    def "can build the eclipse source directories for a java project"() {

        projectDir.file('build.gradle').text = "apply plugin: 'java'"

        projectDir.create {
            src {
                main {
                    java {}
                    resources {}
                }
                test {
                    java {}
                    resources {}
                }
            }
        }

        when:
        HierarchicalEclipseProject minimalProject = loadToolingModel(HierarchicalEclipseProject)

        then:
        minimalProject != null

        minimalProject.sourceDirectories.size() == 4
        minimalProject.sourceDirectories[0].path == 'src/main/java'
        minimalProject.sourceDirectories[0].directory == projectDir.file('src/main/java')
        minimalProject.sourceDirectories[1].path == 'src/main/resources'
        minimalProject.sourceDirectories[1].directory == projectDir.file('src/main/resources')
        minimalProject.sourceDirectories[2].path == 'src/test/java'
        minimalProject.sourceDirectories[2].directory == projectDir.file('src/test/java')
        minimalProject.sourceDirectories[3].path == 'src/test/resources'
        minimalProject.sourceDirectories[3].directory == projectDir.file('src/test/resources')

        when:
        EclipseProject fullProject = loadToolingModel(EclipseProject)

        then:
        fullProject != null

        fullProject.sourceDirectories.size() == 4
        fullProject.sourceDirectories[0].path == 'src/main/java'
        fullProject.sourceDirectories[0].directory == projectDir.file('src/main/java')
        fullProject.sourceDirectories[1].path == 'src/main/resources'
        fullProject.sourceDirectories[1].directory == projectDir.file('src/main/resources')
        fullProject.sourceDirectories[2].path == 'src/test/java'
        fullProject.sourceDirectories[2].directory == projectDir.file('src/test/java')
        fullProject.sourceDirectories[3].path == 'src/test/resources'
        fullProject.sourceDirectories[3].directory == projectDir.file('src/test/resources')
    }

    def "can build the eclipse external dependencies for a java project"() {

        projectDir.file('settings.gradle').text = '''
include "a"
rootProject.name = 'root'
'''
        projectDir.file('build.gradle').text = """
allprojects { apply plugin: 'java' }
${mavenCentralRepository()}
dependencies {
    ${implementationConfiguration} 'commons-lang:commons-lang:2.5'
    ${implementationConfiguration} project(':a')
    ${runtimeConfiguration} 'commons-io:commons-io:1.4'
}
"""

        when:
        EclipseProject eclipseProject = loadToolingModel(EclipseProject)

        then:
        eclipseProject != null

        eclipseProject.classpath.size() == 2
        eclipseProject.classpath.every { it instanceof ExternalDependency }
        eclipseProject.classpath.collect { it.file.name } as Set == ['commons-lang-2.5.jar', 'commons-io-1.4.jar' ] as Set
        eclipseProject.classpath.collect { it.source?.name } as Set == ['commons-lang-2.5-sources.jar', 'commons-io-1.4-sources.jar'] as Set
        eclipseProject.classpath.collect { it.javadoc?.name } as Set == [null, null] as Set
    }

    def "can build the minimal Eclipse model for a java project with the idea plugin applied"() {

        projectDir.file('build.gradle').text = """
apply plugin: 'java'
apply plugin: 'idea'

dependencies {
    ${implementationConfiguration} files { throw new RuntimeException('should not be resolving this') }
}
"""

        when:
        HierarchicalEclipseProject minimalProject = loadToolingModel(HierarchicalEclipseProject)

        then:
        minimalProject != null
    }

<<<<<<< HEAD
    @Unroll
=======
    @Ignore('https://github.com/gradle/gradle-private/issues/3439')
>>>>>>> dcae20ae
    def "can build the eclipse project dependencies for a java project"() {
        projectDir.file("gradle.properties") << """
            org.gradle.parallel=$parallel
        """
        projectDir.file('settings.gradle').text = '''
include "a", "a:b"
rootProject.name = 'root'
'''
        projectDir.file('build.gradle').text = """
allprojects {
    apply plugin: 'java'
}
project(':a') {
    dependencies {
        ${implementationConfiguration} project(':')
        ${implementationConfiguration} project(':a:b')
    }
}
"""

        when:
        HierarchicalEclipseProject minimalModel = loadToolingModel(HierarchicalEclipseProject)

        then:
        HierarchicalEclipseProject minimalProject = minimalModel.children[0]

        minimalProject.projectDependencies.size() == 2

        minimalProject.projectDependencies.any { it.path == 'root' }
        minimalProject.projectDependencies.any { it.path == 'b' }

        when:
        EclipseProject fullModel = loadToolingModel(EclipseProject)

        then:
        EclipseProject fullProject = fullModel.children[0]

        fullProject.projectDependencies.size() == 2

        fullProject.projectDependencies.any { it.path == 'root' }
        fullProject.projectDependencies.any { it.path == 'b' }

        where:
        parallel << [true, false]
    }

    def "can build project dependencies with targetProject references for complex scenarios"() {

        projectDir.file('settings.gradle').text = '''
include "c", "a", "a:b"
rootProject.name = 'root'
'''
        projectDir.file('build.gradle').text = """
allprojects {
    apply plugin: 'java'
}
project(':a') {
    dependencies {
        ${implementationConfiguration} project(':')
        ${implementationConfiguration} project(':a:b')
        ${implementationConfiguration} project(':c')
    }
}
project(':c') {
    dependencies {
        ${implementationConfiguration} project(':a:b')
    }
}
"""

        when:
        EclipseProject rootProject = loadToolingModel(EclipseProject)

        then:
        def projectC = rootProject.children.find { it.name == 'c'}
        def projectA = rootProject.children.find { it.name == 'a'}

        projectC.projectDependencies.any {it.path == 'b'}

        projectA.projectDependencies.any {it.path == 'b'}
        projectA.projectDependencies.any {it.path == 'c'}
        projectA.projectDependencies.any {it.path == 'root'}
    }

    def "can build the eclipse project hierarchy for a multi-project build"() {

        projectDir.file('settings.gradle').text = '''
            include "child1", "child2", "child1:grandChild1"
            rootProject.name = 'root'
'''
        projectDir.file('child1').mkdirs()

        when:
        EclipseProject rootProject = loadToolingModel(EclipseProject)

        then:
        rootProject != null
        rootProject.name == 'root'
        rootProject.parent == null

        rootProject.children.size() == 2
        def children = rootProject.children.sort { it.name }

        EclipseProject child1 = children[0]
        child1.name == 'child1'
        child1.parent == rootProject
        child1.children.size() == 1

        EclipseProject child1Child1 = child1.children[0]
        child1Child1.name == 'grandChild1'
        child1Child1.parent == child1
        child1Child1.children.size() == 0

        EclipseProject child2 = children[1]
        child2.name == 'child2'
        child2.parent == rootProject
        child2.children.size() == 0
    }

    def "can build the eclipse project hierarchy for a multi-project build and access child projects directly"() {

        projectDir.file('settings.gradle').text = '''
            include "child1", "child2", "child1:grandChild1"
            rootProject.name = 'root'
'''
        projectDir.file('child1').mkdirs()

        when:
        toolingApi.withConnector { connector ->
            connector.searchUpwards(true)
            connector.forProjectDirectory(projectDir.file('child1'))
        }
        EclipseProject child = loadToolingModel(EclipseProject)

        then:
        child.name == 'child1'
        child.parent != null
        child.parent.name == 'root'
        child.children.size() == 1
    }

    def "respects customized eclipse project name"() {
        settingsFile.text = "include ':foo', ':bar'"
        buildFile.text = """
allprojects {
    apply plugin:'java'
    apply plugin:'eclipse'
}

configure(project(':bar')) {
    eclipse {
        project {
            name = "customized-bar"
        }
    }
}
"""
        when:
        HierarchicalEclipseProject rootProject = loadToolingModel(HierarchicalEclipseProject)
        then:
        rootProject.children.any { it.name == 'foo'}
        rootProject.children.any { it.name == 'customized-bar'}
    }
}<|MERGE_RESOLUTION|>--- conflicted
+++ resolved
@@ -191,11 +191,8 @@
         minimalProject != null
     }
 
-<<<<<<< HEAD
     @Unroll
-=======
     @Ignore('https://github.com/gradle/gradle-private/issues/3439')
->>>>>>> dcae20ae
     def "can build the eclipse project dependencies for a java project"() {
         projectDir.file("gradle.properties") << """
             org.gradle.parallel=$parallel
