--- conflicted
+++ resolved
@@ -17,22 +17,13 @@
 package org.gradle.internal.component.local.model;
 
 import org.gradle.api.artifacts.component.ComponentIdentifier;
-<<<<<<< HEAD
-=======
 import org.gradle.api.internal.artifacts.dsl.dependencies.DependencyFactoryInternal;
->>>>>>> 724edbeb
 
-@SuppressWarnings("deprecation")
 public class OpaqueComponentIdentifier implements ComponentIdentifier {
-<<<<<<< HEAD
-    private final org.gradle.api.internal.artifacts.dsl.dependencies.DependencyFactory.ClassPathNotation classPathNotation;
 
-    public OpaqueComponentIdentifier(org.gradle.api.internal.artifacts.dsl.dependencies.DependencyFactory.ClassPathNotation classPathNotation) {
-=======
     private final DependencyFactoryInternal.ClassPathNotation classPathNotation;
 
     public OpaqueComponentIdentifier(DependencyFactoryInternal.ClassPathNotation classPathNotation) {
->>>>>>> 724edbeb
         assert classPathNotation != null;
         this.classPathNotation = classPathNotation;
     }
@@ -66,11 +57,7 @@
         return getDisplayName();
     }
 
-<<<<<<< HEAD
-    public org.gradle.api.internal.artifacts.dsl.dependencies.DependencyFactory.ClassPathNotation getClassPathNotation() {
-=======
     public DependencyFactoryInternal.ClassPathNotation getClassPathNotation() {
->>>>>>> 724edbeb
         return classPathNotation;
     }
 }