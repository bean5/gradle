/*
 * Copyright 2023 the original author or authors.
 *
 * Licensed under the Apache License, Version 2.0 (the "License");
 * you may not use this file except in compliance with the License.
 * You may obtain a copy of the License at
 *
 *      http://www.apache.org/licenses/LICENSE-2.0
 *
 * Unless required by applicable law or agreed to in writing, software
 * distributed under the License is distributed on an "AS IS" BASIS,
 * WITHOUT WARRANTIES OR CONDITIONS OF ANY KIND, either express or implied.
 * See the License for the specific language governing permissions and
 * limitations under the License.
 */

package org.gradle.process.internal.worker;

import org.gradle.api.NonNullApi;
import org.gradle.api.problems.internal.InternalProblemReporter;
<<<<<<< HEAD
=======
import org.gradle.api.problems.internal.InternalProblems;
>>>>>>> 08889c63
import org.gradle.api.problems.internal.Problem;
import org.gradle.api.problems.internal.ProblemsProgressEventEmitterHolder;
import org.gradle.internal.operations.OperationIdentifier;
import org.gradle.process.internal.worker.problem.WorkerProblemProtocol;

/**
 * Default daemon-side implementation of {@link WorkerProblemProtocol}.
 * <p>
 * This implementation will take care of reporting problems received from the worker.
 */
@NonNullApi
public class DefaultWorkerProblemProtocol implements WorkerProblemProtocol {

    @Override
<<<<<<< HEAD
    public void reportProblem(Problem problem, OperationIdentifier id) {
        InternalProblemReporter problemsService = ProblemsProgressEventEmitterHolder.get().getInternalReporter();
        problemsService.report(problem, id);
=======
    public void reportProblem(Problem problem) {
        InternalProblemReporter problemsService = ((InternalProblems) ProblemsProgressEventEmitterHolder.get()).getInternalReporter();
        problemsService.report(problem);
>>>>>>> 08889c63
    }
}<|MERGE_RESOLUTION|>--- conflicted
+++ resolved
@@ -18,10 +18,6 @@
 
 import org.gradle.api.NonNullApi;
 import org.gradle.api.problems.internal.InternalProblemReporter;
-<<<<<<< HEAD
-=======
-import org.gradle.api.problems.internal.InternalProblems;
->>>>>>> 08889c63
 import org.gradle.api.problems.internal.Problem;
 import org.gradle.api.problems.internal.ProblemsProgressEventEmitterHolder;
 import org.gradle.internal.operations.OperationIdentifier;
@@ -36,14 +32,8 @@
 public class DefaultWorkerProblemProtocol implements WorkerProblemProtocol {
 
     @Override
-<<<<<<< HEAD
     public void reportProblem(Problem problem, OperationIdentifier id) {
         InternalProblemReporter problemsService = ProblemsProgressEventEmitterHolder.get().getInternalReporter();
         problemsService.report(problem, id);
-=======
-    public void reportProblem(Problem problem) {
-        InternalProblemReporter problemsService = ((InternalProblems) ProblemsProgressEventEmitterHolder.get()).getInternalReporter();
-        problemsService.report(problem);
->>>>>>> 08889c63
     }
 }