--- conflicted
+++ resolved
@@ -17,11 +17,7 @@
 package org.gradle.caching.internal.tasks;
 
 import org.gradle.StartParameter;
-<<<<<<< HEAD
-import org.gradle.api.Action;
 import org.gradle.api.NonNullApi;
-=======
->>>>>>> fee15d89
 import org.gradle.api.internal.GradleInternal;
 import org.gradle.api.internal.InstantiatorFactory;
 import org.gradle.api.internal.cache.StringInterner;
@@ -123,15 +119,7 @@
         RemoteAccessMode remoteAccessMode = startParameter.isOffline() ? OFFLINE : ONLINE;
         boolean logStackTraces = startParameter.getShowStacktrace() != ShowStacktrace.INTERNAL_EXCEPTIONS;
 
-<<<<<<< HEAD
-        final BuildCacheController controller = BuildCacheControllerFactory.create(
-=======
-        if (buildCacheMode == ENABLED) {
-            SingleMessageLogger.incubatingFeatureUsed("Build cache");
-        }
-
         return BuildCacheControllerFactory.create(
->>>>>>> fee15d89
             buildOperationExecutor,
             buildIdentityPath,
             gradleUserHomeDir,
