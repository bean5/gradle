// Copyright 2019 the original author or authors.
//
// Licensed under the Apache License, Version 2.0 (the "License");
// you may not use this file except in compliance with the License.
// You may obtain a copy of the License at
//
//      http://www.apache.org/licenses/LICENSE-2.0
//
// Unless required by applicable law or agreed to in writing, software
// distributed under the License is distributed on an "AS IS" BASIS,
// WITHOUT WARRANTIES OR CONDITIONS OF ANY KIND, either express or implied.
// See the License for the specific language governing permissions and
// limitations under the License.

[[compatibility]]
= Compatibility Matrix
The sections below describe Gradle's compatibility with several integrations. Other versions not listed here may or may not work.

== Java
A Java version between 8 and 17 is required to execute Gradle. Java 18 and later versions are not yet supported.

Java 6 and 7 can still be used for <<building_java_projects.adoc#sec:java_cross_compilation,compilation and forked test execution>>.

Any supported version of Java can be used for compile or test.

For older Gradle versions, please see the table below which Java version is supported by which Gradle release.


.Java Compatibility
|===
|Java version|First Gradle version to support it
|8|2.0
|9|4.3
|10|4.7
|11|5.0
|12|5.4
|13|6.0
|14|6.3
|15|6.7
|16|7.0
|17|7.3
|===

[[kotlin]]
== Kotlin
Gradle is tested with Kotlin 1.3.72 through 1.6.10.

Gradle plugins written in Kotlin target Kotlin 1.4 for compatibility with Gradle and Kotlin DSL build scripts, even though the embedded Kotlin runtime is Kotlin 1.6.

== Groovy
<<<<<<< HEAD
Gradle is tested with Groovy 1.5.8 through 4.0.0-beta-1.
=======
Gradle is tested with Groovy 1.5.8 through 4.0.0.
>>>>>>> 6e6b5e78

Gradle plugins written in Groovy must use Groovy 3.x for compatibility with Gradle and Groovy DSL build scripts.

== Android
Gradle is tested with Android Gradle Plugin 4.1, 4.2, 7.0, 7.1, 7.2 and 7.3. Alpha and beta versions may or may not work.<|MERGE_RESOLUTION|>--- conflicted
+++ resolved
@@ -48,11 +48,7 @@
 Gradle plugins written in Kotlin target Kotlin 1.4 for compatibility with Gradle and Kotlin DSL build scripts, even though the embedded Kotlin runtime is Kotlin 1.6.
 
 == Groovy
-<<<<<<< HEAD
-Gradle is tested with Groovy 1.5.8 through 4.0.0-beta-1.
-=======
 Gradle is tested with Groovy 1.5.8 through 4.0.0.
->>>>>>> 6e6b5e78
 
 Gradle plugins written in Groovy must use Groovy 3.x for compatibility with Gradle and Groovy DSL build scripts.
 
