--- conflicted
+++ resolved
@@ -271,18 +271,16 @@
 Only the `runtime` configuration now contains more information which corresponds to the _runtimeElements_ variant of a Java library.
 In general, users are advised to migrate from `ivy.xml` to the new Gradle Module Metadata format.
 
-<<<<<<< HEAD
 ==== Executing Gradle without a settings file has been deprecated
 
 A Gradle build is defined by a `settings.gradle[.kts]` file in the current or parent directory.
 Without a settings file, a Gradle build is undefined and will emit a deprecation warning.
 
 In Gradle 7.0, Gradle will only allow you to invoke the `init` task or diagnostic command line flags, such as `--version`, with undefined builds.
-=======
+
 ==== Calling afterEvaluate on an evaluated project has been deprecated
 
 Once a project is evaluated, Gradle ignores all configuration passed to `Project#afterEvaluate` and emits a deprecation warning. This scenario will become an error in Gradle 7.0.
->>>>>>> ee1106f2
 
 ==== Miscellaneous
 
