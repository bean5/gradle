--- conflicted
+++ resolved
@@ -15,16 +15,8 @@
   content: '\00276F';
   font: 0.9em bold sans-serif;
   margin-left: -1em;
-<<<<<<< HEAD
-  margin-right: 0.4em;
-}
-
-pre {
-    overflow: auto;
-=======
   margin-top: 0.12em;
   line-height: 25px;
->>>>>>> a2a442e6
 }
 
 ul.toc-sub {
