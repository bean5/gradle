--- conflicted
+++ resolved
@@ -131,24 +131,12 @@
                 void method() { }
             } 
         """
-<<<<<<< HEAD
-            : apiElement.startsWith('annotation') ? """
-            public @interface $TEST_INTERFACE_SIMPLE_NAME { }
-        """
-            : apiElement in ['class', 'constructor'] ? """
-            public class $TEST_INTERFACE_SIMPLE_NAME {
-                public ApiTest() { }
-            }
-        """
-            : """
-=======
         : apiElement.startsWith('annotation') ? """
             public @interface $TEST_INTERFACE_SIMPLE_NAME {
                 String method();
             }
         """
         : apiElement == 'interface' ? """
->>>>>>> 5495e49f
             public interface $TEST_INTERFACE_SIMPLE_NAME {
                 String field = "value";
                 void method();
@@ -166,12 +154,8 @@
         rule.maybeViolation(jApiType).humanExplanation =~ 'Is not annotated with @since 11.38'
 
         when:
-<<<<<<< HEAD
         repository.emptyCaches()
-        sourceFile.text = apiElement.startsWith('enum') ? """
-=======
         sourceFile.text = apiElement == 'enum' ? """
->>>>>>> 5495e49f
             /**
              * @since 11.38
              */
@@ -194,17 +178,7 @@
                 void method() { }
             } 
         """
-<<<<<<< HEAD
-            : apiElement.startsWith('annotation') ? """
-            /**
-             * @since 11.38
-             */
-            public @interface $TEST_INTERFACE_SIMPLE_NAME { }
-        """
-            : apiElement.startsWith('class') ? """
-=======
         : apiElement == 'annotation' ? """
->>>>>>> 5495e49f
             /**
              * @since 11.38
              */
@@ -212,22 +186,14 @@
                 String method();
             }
         """
-<<<<<<< HEAD
-            : apiElement.startsWith('constructor') ? """
-            public class $TEST_INTERFACE_SIMPLE_NAME {
-=======
         : apiElement == 'annotation member' ? """
             public @interface $TEST_INTERFACE_SIMPLE_NAME {
->>>>>>> 5495e49f
                 /**
                  * @since 11.38
                  */
                  String method();
             }
         """
-<<<<<<< HEAD
-            : """
-=======
         : apiElement == 'class' ? """
             /**
              * @since 11.38
@@ -239,7 +205,6 @@
             }
         """
         : apiElement == 'interface' ? """
->>>>>>> 5495e49f
             /**
              * @since 11.38
              */
