/*
 * Copyright 2023 the original author or authors.
 *
 * Licensed under the Apache License, Version 2.0 (the "License");
 * you may not use this file except in compliance with the License.
 * You may obtain a copy of the License at
 *
 *      http://www.apache.org/licenses/LICENSE-2.0
 *
 * Unless required by applicable law or agreed to in writing, software
 * distributed under the License is distributed on an "AS IS" BASIS,
 * WITHOUT WARRANTIES OR CONDITIONS OF ANY KIND, either express or implied.
 * See the License for the specific language governing permissions and
 * limitations under the License.
 */

package org.gradle.tooling.internal.provider.runner;

import org.gradle.api.NonNullApi;
import org.gradle.api.problems.DocLink;
import org.gradle.api.problems.Problem;
import org.gradle.api.problems.ProblemCategory;
import org.gradle.api.problems.Severity;
import org.gradle.api.problems.internal.DefaultProblemProgressDetails;
import org.gradle.api.problems.locations.FileLocation;
import org.gradle.api.problems.locations.PluginIdLocation;
import org.gradle.api.problems.locations.ProblemLocation;
import org.gradle.api.problems.locations.TaskPathLocation;
import org.gradle.internal.build.event.types.DefaultAdditionalData;
import org.gradle.internal.build.event.types.DefaultDetails;
import org.gradle.internal.build.event.types.DefaultDocumentationLink;
import org.gradle.internal.build.event.types.DefaultFileLocation;
import org.gradle.internal.build.event.types.DefaultLabel;
import org.gradle.internal.build.event.types.DefaultPluginIdLocation;
import org.gradle.internal.build.event.types.DefaultProblemCategory;
import org.gradle.internal.build.event.types.DefaultProblemDescriptor;
import org.gradle.internal.build.event.types.DefaultProblemDetails;
import org.gradle.internal.build.event.types.DefaultProblemEvent;
import org.gradle.internal.build.event.types.DefaultSeverity;
import org.gradle.internal.build.event.types.DefaultSolution;
import org.gradle.internal.build.event.types.DefaultTaskPathLocation;
import org.gradle.internal.operations.BuildOperationDescriptor;
import org.gradle.internal.operations.BuildOperationIdFactory;
import org.gradle.internal.operations.BuildOperationListener;
import org.gradle.internal.operations.OperationFinishEvent;
import org.gradle.internal.operations.OperationIdentifier;
import org.gradle.internal.operations.OperationProgressEvent;
import org.gradle.tooling.internal.protocol.problem.InternalAdditionalData;
import org.gradle.tooling.internal.protocol.problem.InternalDetails;
import org.gradle.tooling.internal.protocol.problem.InternalDocumentationLink;
import org.gradle.tooling.internal.protocol.problem.InternalLabel;
import org.gradle.tooling.internal.protocol.problem.InternalLocation;
import org.gradle.tooling.internal.protocol.problem.InternalProblemCategory;
import org.gradle.tooling.internal.protocol.problem.InternalSeverity;
import org.gradle.tooling.internal.protocol.problem.InternalSolution;

import javax.annotation.Nullable;
import java.util.List;
import java.util.Map;
import java.util.function.Function;
import java.util.stream.Collectors;

@NonNullApi
public class ProblemsProgressEventConsumer extends ClientForwardingBuildOperationListener implements BuildOperationListener {

    private static final InternalSeverity ADVICE = new DefaultSeverity(0);
    private static final InternalSeverity WARNING = new DefaultSeverity(1);
    private static final InternalSeverity ERROR = new DefaultSeverity(2);

    private final BuildOperationIdFactory idFactory;

    public ProblemsProgressEventConsumer(ProgressEventConsumer progressEventConsumer, BuildOperationIdFactory idFactory) {
        super(progressEventConsumer);
        this.idFactory = idFactory;
    }

    @Override
    public void progress(OperationIdentifier buildOperationId, OperationProgressEvent progressEvent) {
        Object details = progressEvent.getDetails();
        if (details instanceof DefaultProblemProgressDetails) {
            Problem problem = ((DefaultProblemProgressDetails) details).getProblem();
            eventConsumer.progress(
                new DefaultProblemEvent(
                    new DefaultProblemDescriptor(
                        new OperationIdentifier(
                            idFactory.nextId()
                        ),
                        buildOperationId),
                    new DefaultProblemDetails(
<<<<<<< HEAD
                        new Gson().toJson(problem),
                        mapCategory(problem.getProblemCategory()),
                        mapLabel(problem.getLabel()),
                        mapDetails(problem.getDetails()),
                        mapSeverity(problem.getSeverity()),
                        mapLocations(problem.getLocations()),
                        mapDocumentationLink(problem.getDocumentationLink()),
                        mapSolutions(problem.getSolutions()),
                        mapEntries(problem.getAdditionalData()),
                        problem.getException()
=======
                        toInternalCategory(problem.getProblemCategory()),
                        toInternalLabel(problem.getLabel()),
                        toInternalDetails(problem.getDetails()),
                        toInternalSeverity(problem.getSeverity()),
                        toInternalLocations(problem.getLocations()),
                        toInternalDocumentationLink(problem.getDocumentationLink()),
                        toInternalSolutions(problem.getSolutions()),
                        toInternalAdditionalData(problem.getAdditionalData())
>>>>>>> fa6a2758
                    )
                )
            );
        }
    }

    private static InternalProblemCategory toInternalCategory(ProblemCategory category) {
        return new DefaultProblemCategory(category.getNamespace(), category.getCategory(), category.getSubCategories());
    }

    private static InternalLabel toInternalLabel(String label) {
        return new DefaultLabel(label);
    }

    private static @Nullable InternalDetails toInternalDetails(@Nullable String details) {
        return details == null ? null : new DefaultDetails(details);
    }

    private static InternalSeverity toInternalSeverity(Severity severity) {
        switch (severity) {
            case ADVICE: return ADVICE;
            case WARNING: return WARNING;
            case ERROR: return ERROR;
            default: return new DefaultSeverity(3); // should not happen
        }
    }

    private static List<InternalLocation> toInternalLocations(List<ProblemLocation> locations) {
        return locations.stream().map((Function<ProblemLocation, InternalLocation>) location -> {
            if (location instanceof FileLocation) {
                FileLocation fileLocation = (FileLocation) location;
                return new DefaultFileLocation(fileLocation.getPath(), fileLocation.getLine(), fileLocation.getColumn(), fileLocation.getLength());
            } else if (location instanceof PluginIdLocation) {
                PluginIdLocation pluginLocation = (PluginIdLocation) location;
                return new DefaultPluginIdLocation(pluginLocation.getPluginId());
            } else if (location instanceof TaskPathLocation) {
                TaskPathLocation taskLocation = (TaskPathLocation) location;
                return new DefaultTaskPathLocation(taskLocation.getIdentityPath().toString());
            } else {
                throw new RuntimeException("No mapping defined for " + location.getClass().getName());
            }
        }).collect(Collectors.toList());
    }

    private static @Nullable InternalDocumentationLink toInternalDocumentationLink(@Nullable DocLink link) {
        return (link == null || link.getUrl() == null) ? null : new DefaultDocumentationLink(link.getUrl());
    }

    private static List<InternalSolution> toInternalSolutions(List<String> solutions) {
        return solutions.stream().map((Function<String, InternalSolution>) DefaultSolution::new).collect(Collectors.toList());
    }

    private static InternalAdditionalData toInternalAdditionalData(Map<String, Object> additionalData) {
        return new DefaultAdditionalData(
            additionalData.entrySet().stream().filter(entry -> isSupportedType(entry.getValue())).collect(Collectors.toMap(Map.Entry::getKey, Map.Entry::getValue))
        );
    }

    private static boolean isSupportedType(Object type) {
        return type instanceof String || type instanceof Integer;
    }

    @Override
    public void finished(BuildOperationDescriptor buildOperation, OperationFinishEvent result) {
        super.finished(buildOperation, result);
    }

}<|MERGE_RESOLUTION|>--- conflicted
+++ resolved
@@ -87,18 +87,6 @@
                         ),
                         buildOperationId),
                     new DefaultProblemDetails(
-<<<<<<< HEAD
-                        new Gson().toJson(problem),
-                        mapCategory(problem.getProblemCategory()),
-                        mapLabel(problem.getLabel()),
-                        mapDetails(problem.getDetails()),
-                        mapSeverity(problem.getSeverity()),
-                        mapLocations(problem.getLocations()),
-                        mapDocumentationLink(problem.getDocumentationLink()),
-                        mapSolutions(problem.getSolutions()),
-                        mapEntries(problem.getAdditionalData()),
-                        problem.getException()
-=======
                         toInternalCategory(problem.getProblemCategory()),
                         toInternalLabel(problem.getLabel()),
                         toInternalDetails(problem.getDetails()),
@@ -106,8 +94,8 @@
                         toInternalLocations(problem.getLocations()),
                         toInternalDocumentationLink(problem.getDocumentationLink()),
                         toInternalSolutions(problem.getSolutions()),
-                        toInternalAdditionalData(problem.getAdditionalData())
->>>>>>> fa6a2758
+                        toInternalAdditionalData(problem.getAdditionalData()),
+                        problem.getException()
                     )
                 )
             );
