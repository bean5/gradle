--- conflicted
+++ resolved
@@ -23,11 +23,6 @@
 import org.gradle.api.problems.ProblemCategory;
 import org.gradle.api.problems.Severity;
 import org.gradle.api.problems.internal.DefaultProblemProgressDetails;
-<<<<<<< HEAD
-import org.gradle.internal.build.event.types.DefaultAdditionalData;
-import org.gradle.internal.build.event.types.DefaultDetails;
-import org.gradle.internal.build.event.types.DefaultLabel;
-=======
 import org.gradle.api.problems.locations.PluginIdLocation;
 import org.gradle.api.problems.locations.ProblemLocation;
 import org.gradle.api.problems.locations.TaskPathLocation;
@@ -38,17 +33,13 @@
 import org.gradle.internal.build.event.types.DefaultFileLocation;
 import org.gradle.internal.build.event.types.DefaultLabel;
 import org.gradle.internal.build.event.types.DefaultPluginIdLocation;
->>>>>>> f346825f
 import org.gradle.internal.build.event.types.DefaultProblemCategory;
 import org.gradle.internal.build.event.types.DefaultProblemDescriptor;
 import org.gradle.internal.build.event.types.DefaultProblemDetails;
 import org.gradle.internal.build.event.types.DefaultProblemEvent;
 import org.gradle.internal.build.event.types.DefaultSeverity;
-<<<<<<< HEAD
-=======
 import org.gradle.internal.build.event.types.DefaultSolution;
 import org.gradle.internal.build.event.types.DefaultTaskPathLocation;
->>>>>>> f346825f
 import org.gradle.internal.operations.BuildOperationDescriptor;
 import org.gradle.internal.operations.BuildOperationIdFactory;
 import org.gradle.internal.operations.BuildOperationListener;
@@ -57,14 +48,6 @@
 import org.gradle.internal.operations.OperationProgressEvent;
 import org.gradle.tooling.internal.protocol.problem.InternalAdditionalData;
 import org.gradle.tooling.internal.protocol.problem.InternalDetails;
-<<<<<<< HEAD
-import org.gradle.tooling.internal.protocol.problem.InternalLabel;
-import org.gradle.tooling.internal.protocol.problem.InternalProblemCategory;
-import org.gradle.tooling.internal.protocol.problem.InternalSeverity;
-
-import javax.annotation.Nullable;
-import java.util.Map;
-=======
 import org.gradle.tooling.internal.protocol.problem.InternalDocumentationLink;
 import org.gradle.tooling.internal.protocol.problem.InternalLabel;
 import org.gradle.tooling.internal.protocol.problem.InternalLocation;
@@ -76,7 +59,6 @@
 import java.util.List;
 import java.util.Map;
 import java.util.function.Function;
->>>>>>> f346825f
 import java.util.stream.Collectors;
 
 @NonNullApi
@@ -106,15 +88,10 @@
                         mapLabel(problem.getLabel()),
                         mapDetails(problem.getDetails()),
                         mapSeverity(problem.getSeverity()),
-<<<<<<< HEAD
-                        mapEntries(problem.getAdditionalData()),
-                        problem.getException()
-=======
                         mapLocations(problem.getLocations()),
                         mapDocumentationLink(problem.getDocumentationLink()),
                         mapSolutions(problem.getSolutions()),
                         mapEntries(problem.getAdditionalData())
->>>>>>> f346825f
                     )
                 )
             );
@@ -143,8 +120,6 @@
         }
     }
 
-<<<<<<< HEAD
-=======
     private static List<InternalLocation> mapLocations(List<ProblemLocation> locations) {
         return locations.stream().map((Function<ProblemLocation, InternalLocation>) location -> {
             if (location instanceof FileLocation) {
@@ -170,7 +145,6 @@
         return solutions.stream().map((Function<String, InternalSolution>) DefaultSolution::new).collect(Collectors.toList());
     }
 
->>>>>>> f346825f
     private static InternalAdditionalData mapEntries(Map<String, Object> additionalData) {
         return new DefaultAdditionalData(
             additionalData.entrySet().stream().filter(entry -> isSupportedType(entry.getValue())).collect(Collectors.toMap(Map.Entry::getKey, Map.Entry::getValue))
