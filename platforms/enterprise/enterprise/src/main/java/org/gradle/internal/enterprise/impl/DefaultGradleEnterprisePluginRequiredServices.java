--- conflicted
+++ resolved
@@ -55,11 +55,8 @@
         return backgroundJobExecutors;
     }
 
-<<<<<<< HEAD
-=======
     @Override
     public DevelocityPluginUnsafeConfigurationService getUnsafeConfigurationService() {
         return unsafeConfigurationService;
     }
->>>>>>> c1910ff6
 }