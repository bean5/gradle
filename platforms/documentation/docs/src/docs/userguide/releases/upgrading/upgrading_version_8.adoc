--- conflicted
+++ resolved
@@ -324,9 +324,8 @@
 
 - The `label(String)` and `description(String)` methods have been replaced with the `id(String, String)` method and its overloaded variants.
 
-<<<<<<< HEAD
 In addition, the corresponding Tooling API events are changed to reflect the new design.
-=======
+
 ==== Changes to collection properties
 
 The following incubating API introduced in 8.7 have been removed:
@@ -335,7 +334,6 @@
 * `HasMultipleValues.append*(...)`
 
 Replacements that better handle conventions are under consideration for a future 8.x release.
->>>>>>> 7732f69d
 
 ==== Upgrade to Groovy 3.0.21
 
